"""Open Source Architecture Code Analyzer"""

name = "osaca"
<<<<<<< HEAD
__version__ = "0.6.2"
=======
__version__ = "0.7.0"
>>>>>>> 2c4a545f

# To trigger travis deployment to pypi, do the following:
# 1. Increment __version___
# 2. commit to RRZE-HPC/osaca's master branch
# 3. wait for Github Actions to complete successful (unless already tested)
# 4. tag commit with 'v{}'.format(__version__) (`git tag vX.Y.Z`)
# 5. push tag to github (`git push origin vX.Y.Z` or push all tags with `git push --tags`)<|MERGE_RESOLUTION|>--- conflicted
+++ resolved
@@ -1,11 +1,7 @@
 """Open Source Architecture Code Analyzer"""
 
 name = "osaca"
-<<<<<<< HEAD
-__version__ = "0.6.2"
-=======
 __version__ = "0.7.0"
->>>>>>> 2c4a545f
 
 # To trigger travis deployment to pypi, do the following:
 # 1. Increment __version___
