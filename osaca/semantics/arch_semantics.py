--- conflicted
+++ resolved
@@ -202,38 +202,6 @@
             instruction_data = self._machine_model.get_instruction(
                 instruction_form.mnemonic, instruction_form.operands
             )
-<<<<<<< HEAD
-            if (
-                not instruction_data
-                and self._isa == "x86"
-                and instruction_form.mnemonic[-1] in self.GAS_SUFFIXES
-            ):
-                # check for instruction without GAS suffix
-                instruction_data = self._machine_model.get_instruction(
-                    instruction_form.mnemonic[:-1], instruction_form.operands
-                )
-            if (
-                instruction_data is None
-                and self._isa == "aarch64"
-                and "." in instruction_form.mnemonic
-            ):
-                # Check for instruction without shape/cc suffix
-                suffix_start = instruction_form.mnemonic.index(".")
-                instruction_data = self._machine_model.get_instruction(
-                    instruction_form.mnemonic[:suffix_start], instruction_form.operands
-                )
-            if (
-                instruction_data is None
-                and self._isa == "riscv"
-                and "." in instruction_form.mnemonic
-            ):
-                # Check for instruction without shape suffix (e.g., fadd.s -> fadd)
-                suffix_start = instruction_form.mnemonic.index(".")
-                instruction_data = self._machine_model.get_instruction(
-                    instruction_form.mnemonic[:suffix_start], instruction_form.operands
-                )
-=======
->>>>>>> 2c4a545f
             if instruction_data:
                 # instruction form in DB
                 (
@@ -258,38 +226,6 @@
                     instruction_data_reg = self._machine_model.get_instruction(
                         instruction_form.mnemonic, operands
                     )
-<<<<<<< HEAD
-                    if (
-                        not instruction_data_reg
-                        and self._isa == "x86"
-                        and instruction_form.mnemonic[-1] in self.GAS_SUFFIXES
-                    ):
-                        # check for instruction without GAS suffix
-                        instruction_data_reg = self._machine_model.get_instruction(
-                            instruction_form.mnemonic[:-1], operands
-                        )
-                    if (
-                        instruction_data_reg is None
-                        and self._isa == "aarch64"
-                        and "." in instruction_form.mnemonic
-                    ):
-                        # Check for instruction without shape/cc suffix
-                        suffix_start = instruction_form.mnemonic.index(".")
-                        instruction_data_reg = self._machine_model.get_instruction(
-                            instruction_form.mnemonic[:suffix_start], operands
-                        )
-                    if (
-                        instruction_data_reg is None
-                        and self._isa == "riscv"
-                        and "." in instruction_form.mnemonic
-                    ):
-                        # Check for instruction without vector suffix (.v, .vv, .vf, etc.)
-                        suffix_start = instruction_form.mnemonic.index(".")
-                        instruction_data_reg = self._machine_model.get_instruction(
-                            instruction_form.mnemonic[:suffix_start], operands
-                        )
-=======
->>>>>>> 2c4a545f
                     if instruction_data_reg:
                         assign_unknown = False
                         reg_type = self._parser.get_reg_type(
@@ -488,7 +424,7 @@
                 register = RegisterOperand(name=reg_type + regtype)
         elif self._parser.isa() == "aarch64":
             register = RegisterOperand(name=regtype, prefix=reg_type)
-        elif self._isa == "riscv":
+        elif self._parser.isa() == "riscv":
             register = RegisterOperand(name=regtype, prefix=reg_type)
         return register
 
