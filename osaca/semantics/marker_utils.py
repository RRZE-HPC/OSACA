# TODO
#!/usr/bin/env python3
from collections import OrderedDict
from enum import Enum

<<<<<<< HEAD
from osaca.parser import ParserAArch64, ParserX86ATT, ParserRISCV, get_parser
from osaca.parser.register import RegisterOperand
=======
from osaca.parser import get_parser
>>>>>>> 2c4a545f
from osaca.parser.identifier import IdentifierOperand
from osaca.parser.immediate import ImmediateOperand
from osaca.parser.memory import MemoryOperand
from osaca.parser.register import RegisterOperand

COMMENT_MARKER = {"start": "OSACA-BEGIN", "end": "OSACA-END"}


# State of marker matching.
#   No: we have determined that the code doesn't match the marker.
#   Partial: so far the code matches the marker, but we have not reached the end of the marker yet.
#   Full: the code matches all instructions in the marker.
class Matching(Enum):
    No = 0
    Partial = 1
    Full = 2


def reduce_to_section(kernel, parser):
    """
    Finds OSACA markers in given kernel and returns marked section

    :param list kernel: kernel to check
    :param BaseParser parser: parser used to produce the kernel
    :returns: `list` -- marked section of kernel as list of instruction forms
    """
<<<<<<< HEAD
    isa = isa.lower()
    if isa == "x86":
        start, end = find_marked_kernel_x86ATT(kernel)
    elif isa == "aarch64":
        start, end = find_marked_kernel_AArch64(kernel)
    elif isa == "riscv":
        start, end = find_marked_kernel_RISCV(kernel)
    else:
        raise ValueError("ISA not supported.")
=======
    start, end = find_marked_section(kernel, parser, COMMENT_MARKER)
>>>>>>> 2c4a545f
    if start == -1:
        start = 0
    if end == -1:
        end = len(kernel)
    return kernel[start:end]


def find_marked_section(lines, parser, comments=None):
    """
    Return indexes of marked section

    :param list lines: kernel
    :param parser: parser to use for checking
    :type parser: :class:`~parser.BaseParser`
    :param comments: dictionary with start and end markers in comment format, defaults to None
    :type comments: dict, optional
    :returns: `tuple of int` -- start and end line of marked section
    """
    index_start = -1
    index_end = -1
    start_marker = parser.start_marker()
    end_marker = parser.end_marker()
    for i, line in enumerate(lines):
        try:
            if line.mnemonic is None and comments is not None and line.comment is not None:
                if comments["start"] == line.comment:
                    index_start = i + 1
                elif comments["end"] == line.comment:
                    index_end = i
            if index_start == -1:
                matching_lines = match_lines(parser, lines[i:], start_marker)
                if matching_lines > 0:
                    # Return the first line after the marker.
                    index_start = i + matching_lines
            if index_end == -1:
                if match_lines(parser, lines[i:], end_marker):
                    index_end = i
        except TypeError as e:
            print(i, e, line)
        if index_start != -1 and index_end != -1:
            break
    return index_start, index_end


# This function and the following ones traverse the syntactic tree produced by the parser and try to
# match it to the marker.  This is necessary because the IACA markers are significantly different on
# MSVC x86 than on other ISA/compilers.  Therefore, simple string matching is not sufficient.  Also,
# the syntax of numeric literals depends on the parser and should not be known to this class.
# The matching only checks for a limited number of properties (and the marker doesn't specify the
# rest).
def match_lines(parser, lines, marker):
    """
    Returns True iff the `lines` match the `marker`.

    :param list of `InstructionForm` lines: parsed assembly code.
    :param list of `InstructionForm` marker: pattern to match against the `lines`.
    :return int: the length of the match in the parsed code, 0 if there is no match.
    """
<<<<<<< HEAD
    nop_bytes = [100, 103, 144]
    return find_marked_section(
        lines,
        ParserX86ATT(),
        ["mov", "movl"],
        "ebx",
        [111, 222],
        nop_bytes,
        comments=COMMENT_MARKER,
    )


def find_marked_kernel_RISCV(lines):
    """
    Find marked section for RISC-V

    :param list lines: kernel
    :returns: `tuple of int` -- start and end line of marked section
    """
    nop_bytes = [19, 0, 0, 0]  # RISC-V NOP (addi x0, x0, 0)
    return find_marked_section(
        lines,
        ParserRISCV(),
        ["li"],
        "a1",
        [111, 222],
        nop_bytes,
        comments=COMMENT_MARKER,
    )


def get_marker(isa, comment=""):
=======
    marker_iter = iter(marker)
    marker_line = next(marker_iter)
    for matched_lines, line in enumerate(lines):
        if isinstance(marker_line, list):
            # No support for partial matching in lists.
            for marker_alternative in marker_line:
                matching = match_line(parser, line, marker_alternative)
                if matching == Matching.Full:
                    break
            else:
                return 0
            marker_line = next(marker_iter, None)
        else:
            matching = match_line(parser, line, marker_line)
            if matching == Matching.No:
                return 0
            elif matching == Matching.Partial:
                # Try the same marker line again.  The call to `match_line` consumed some of the
                # directive parameters.
                pass
            elif matching == Matching.Full:
                # Move to the next marker line, the current one has been fully matched.
                marker_line = next(marker_iter, None)
        # If we have reached the last marker line, the parsed code matches the marker.
        if not marker_line:
            return matched_lines + 1


def get_marker(isa, syntax="ATT", comment=""):
>>>>>>> 2c4a545f
    """Return tuple of start and end marker lines."""
    isa = isa.lower()
    syntax = syntax.lower()
    if isa == "x86":
        if syntax == "att":
            start_marker_raw = (
                "movl      $111, %ebx # OSACA START MARKER\n"
                ".byte     100        # OSACA START MARKER\n"
                ".byte     103        # OSACA START MARKER\n"
                ".byte     144        # OSACA START MARKER\n"
            )
            if comment:
                start_marker_raw += "# {}\n".format(comment)
            end_marker_raw = (
                "movl      $222, %ebx # OSACA END MARKER\n"
                ".byte     100        # OSACA END MARKER\n"
                ".byte     103        # OSACA END MARKER\n"
                ".byte     144        # OSACA END MARKER\n"
            )
        else:
            # Intel syntax
            start_marker_raw = (
                "movl      ebx, 111   # OSACA START MARKER\n"
                ".byte     100        # OSACA START MARKER\n"
                ".byte     103        # OSACA START MARKER\n"
                ".byte     144        # OSACA START MARKER\n"
            )
            if comment:
                start_marker_raw += "# {}\n".format(comment)
            end_marker_raw = (
                "movl      ebx, 222   # OSACA END MARKER\n"
                ".byte     100        # OSACA END MARKER\n"
                ".byte     103        # OSACA END MARKER\n"
                ".byte     144        # OSACA END MARKER\n"
            )
    elif isa == "aarch64":
        start_marker_raw = (
            "mov       x1, #111    // OSACA START MARKER\n"
            ".byte     213,3,32,31 // OSACA START MARKER\n"
        )
        if comment:
            start_marker_raw += "// {}\n".format(comment)
        # After loop
        end_marker_raw = (
            "mov       x1, #222    // OSACA END MARKER\n"
            ".byte     213,3,32,31 // OSACA END MARKER\n"
        )
    elif isa == "riscv":
        start_marker_raw = (
            "li        a1, 111    # OSACA START MARKER\n"
            ".byte     19,0,0,0   # OSACA START MARKER\n"
        )
        if comment:
            start_marker_raw += "# {}\n".format(comment)
        # After loop
        end_marker_raw = (
            "li        a1, 222    # OSACA END MARKER\n"
            ".byte     19,0,0,0   # OSACA END MARKER\n"
        )

    parser = get_parser(isa)
    start_marker = parser.parse_file(start_marker_raw)
    end_marker = parser.parse_file(end_marker_raw)

    return start_marker, end_marker


def match_line(parser, line, marker_line):
    """
    Returns whether `line` matches `marker_line`.

    :param `IntructionForm` line: parsed assembly code.
    :param marker_line `InstructionForm` marker: pattern to match against `line`.
    :return: Matching. In case of partial match, `marker_line` is modified and should be reused for
                       matching the next line in the parsed assembly code.
    """
    if (
        line.mnemonic
        and marker_line.mnemonic
        and line.mnemonic == marker_line.mnemonic
        and match_operands(line.operands, marker_line.operands)
    ):
        return Matching.Full
    if (
        line.directive
        and marker_line.directive
        and line.directive.name == marker_line.directive.name
    ):
        return match_parameters(
            parser, line.directive.parameters, marker_line.directive.parameters
        )
    else:
        return Matching.No


def match_operands(line_operands, marker_line_operands):
    if len(line_operands) != len(marker_line_operands):
        return False
    return all(
        match_operand(line_operand, marker_line_operand)
        for line_operand, marker_line_operand in zip(line_operands, marker_line_operands)
    )


def match_operand(line_operand, marker_line_operand):
    if (
        isinstance(line_operand, ImmediateOperand)
        and isinstance(marker_line_operand, ImmediateOperand)
        and line_operand.value == marker_line_operand.value
    ):
        return True
    if (
        isinstance(line_operand, RegisterOperand)
        and isinstance(marker_line_operand, RegisterOperand)
        and line_operand.name.lower() == marker_line_operand.name.lower()
    ):
        return True
    if (
        isinstance(line_operand, MemoryOperand)
        and isinstance(marker_line_operand, MemoryOperand)
        and match_operand(line_operand.base, marker_line_operand.base)
        and match_operand(line_operand.offset, line_operand.offset)
    ):
        return True
    return False


def match_parameters(parser, line_parameters, marker_line_parameters):
    """
    Returns whether `line_parameters` matches `marker_line_parameters`.

    :param list of strings line_parameters: parameters of a directive in the parsed assembly code.
    :param list of strings marker_line_parameters: parameters of a directive in the marker.
    :return: Matching. In case of partial match, `marker_line_parameters` is modified and should be
                       reused for matching the next line in the parsed assembly code.
    """
    # The elements of `marker_line_parameters` are consumed as they are matched.
    for line_parameter in line_parameters:
        if not marker_line_parameters:
            break
        marker_line_parameter = marker_line_parameters[0]
        if not match_parameter(parser, line_parameter, marker_line_parameter):
            return Matching.No
        marker_line_parameters.pop(0)
    if marker_line_parameters:
        return Matching.Partial
    else:
        return Matching.Full


def match_parameter(parser, line_parameter, marker_line_parameter):
    if line_parameter.lower() == marker_line_parameter.lower():
        return True
    else:
        # If the parameters don't match verbatim, check if they represent the same immediate value.
        line_immediate = ImmediateOperand(value=line_parameter)
        marker_line_immediate = ImmediateOperand(value=marker_line_parameter)
        return parser.normalize_imd(line_immediate) == parser.normalize_imd(marker_line_immediate)


def find_jump_labels(lines):
    """
    Find and return all labels which are followed by instructions until the next label

    :return: OrderedDict of mapping from label name to associated line index
    """
    # 1. Identify labels and instructions until next label
    labels = OrderedDict()
    current_label = None
    for i, line in enumerate(lines):
        if line.label is not None:
            # When a new label is found, add to blocks dict
            labels[line.label] = (i,)
            # End previous block at previous line
            if current_label is not None:
                labels[current_label] = (labels[current_label][0], i)
            # Update current block name
            current_label = line.label
        elif current_label is None:
            # If no block has been started, skip end detection
            continue
    # Set to last line if no end was for last label found
    if current_label is not None and len(labels[current_label]) == 1:
        labels[current_label] = (labels[current_label][0], len(lines))

    # 2. Identify and remove labels which contain only dot-instructions (e.g., .text)
    for label in list(labels):
        if all(
            [
                line.mnemonic.startswith(".")
                for line in lines[labels[label][0] : labels[label][1]]
                if line.mnemonic is not None
            ]
        ):
            del labels[label]

    return OrderedDict([(label, v[0]) for label, v in labels.items()])


def find_basic_blocks(lines):
    """
    Find and return basic blocks (asm sections which can only be executed as complete block).

    Blocks always start at a label and end at the next jump/break possibility.

    :return: OrderedDict with labels as keys and list of lines as value
    """
    valid_jump_labels = find_jump_labels(lines)

    # Identify blocks, as they are started with a valid jump label and terminated by a label or
    # an instruction referencing a valid jump label
    blocks = OrderedDict()
    for label, label_line_idx in valid_jump_labels.items():
        blocks[label] = [lines[label_line_idx]]
        for line in lines[label_line_idx + 1 :]:
            terminate = False
            blocks[label].append(line)
            # Find end of block by searching for references to valid jump labels
            if line.mnemonic is not None and line.operands != []:
                for operand in [o for o in line.operands if isinstance(o, IdentifierOperand)]:
                    if operand.name in valid_jump_labels:
                        terminate = True
            elif line.label is not None:
                terminate = True
            if terminate:
                break

    return blocks


def find_basic_loop_bodies(lines):
    """
    Find and return basic loop bodies (asm section which loop back on itself with no other egress).

    :return: OrderedDict with labels as keys and list of lines as value
    """
    valid_jump_labels = find_jump_labels(lines)

    # Identify blocks, as they are started with a valid jump label and terminated by
    # an instruction referencing a valid jump label
    loop_bodies = OrderedDict()
    for label, label_line_idx in valid_jump_labels.items():
        current_block = [lines[label_line_idx]]
        for line in lines[label_line_idx + 1 :]:
            terminate = False
            current_block.append(line)
            # Find end of block by searching for references to valid jump labels
            if line.mnemonic is not None and line.operands != []:
                # Ignore `b.none` instructions (relevant von ARM SVE code)
                # This branch instruction is often present _within_ inner loop blocks, but usually
                # do not terminate
                if line.mnemonic == "b.none":
                    continue
                for operand in [o for o in line.operands if isinstance(o, IdentifierOperand)]:
                    if operand.name in valid_jump_labels:
                        if operand.name == label:
                            loop_bodies[label] = current_block
                        terminate = True
                        break
            if terminate:
                break

    return loop_bodies<|MERGE_RESOLUTION|>--- conflicted
+++ resolved
@@ -3,12 +3,7 @@
 from collections import OrderedDict
 from enum import Enum
 
-<<<<<<< HEAD
-from osaca.parser import ParserAArch64, ParserX86ATT, ParserRISCV, get_parser
-from osaca.parser.register import RegisterOperand
-=======
 from osaca.parser import get_parser
->>>>>>> 2c4a545f
 from osaca.parser.identifier import IdentifierOperand
 from osaca.parser.immediate import ImmediateOperand
 from osaca.parser.memory import MemoryOperand
@@ -35,19 +30,7 @@
     :param BaseParser parser: parser used to produce the kernel
     :returns: `list` -- marked section of kernel as list of instruction forms
     """
-<<<<<<< HEAD
-    isa = isa.lower()
-    if isa == "x86":
-        start, end = find_marked_kernel_x86ATT(kernel)
-    elif isa == "aarch64":
-        start, end = find_marked_kernel_AArch64(kernel)
-    elif isa == "riscv":
-        start, end = find_marked_kernel_RISCV(kernel)
-    else:
-        raise ValueError("ISA not supported.")
-=======
     start, end = find_marked_section(kernel, parser, COMMENT_MARKER)
->>>>>>> 2c4a545f
     if start == -1:
         start = 0
     if end == -1:
@@ -106,40 +89,6 @@
     :param list of `InstructionForm` marker: pattern to match against the `lines`.
     :return int: the length of the match in the parsed code, 0 if there is no match.
     """
-<<<<<<< HEAD
-    nop_bytes = [100, 103, 144]
-    return find_marked_section(
-        lines,
-        ParserX86ATT(),
-        ["mov", "movl"],
-        "ebx",
-        [111, 222],
-        nop_bytes,
-        comments=COMMENT_MARKER,
-    )
-
-
-def find_marked_kernel_RISCV(lines):
-    """
-    Find marked section for RISC-V
-
-    :param list lines: kernel
-    :returns: `tuple of int` -- start and end line of marked section
-    """
-    nop_bytes = [19, 0, 0, 0]  # RISC-V NOP (addi x0, x0, 0)
-    return find_marked_section(
-        lines,
-        ParserRISCV(),
-        ["li"],
-        "a1",
-        [111, 222],
-        nop_bytes,
-        comments=COMMENT_MARKER,
-    )
-
-
-def get_marker(isa, comment=""):
-=======
     marker_iter = iter(marker)
     marker_line = next(marker_iter)
     for matched_lines, line in enumerate(lines):
@@ -169,7 +118,6 @@
 
 
 def get_marker(isa, syntax="ATT", comment=""):
->>>>>>> 2c4a545f
     """Return tuple of start and end marker lines."""
     isa = isa.lower()
     syntax = syntax.lower()
