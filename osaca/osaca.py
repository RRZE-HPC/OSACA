#!/usr/bin/env python3

import argparse
import sys
import os
import io
import re
import subprocess
from datetime import datetime

import pandas as pd
import numpy as np

from osaca.param import Register, MemAddr, Parameter
from osaca.eu_sched import Scheduler
from osaca.testcase import Testcase
#from param import Register, MemAddr, Parameter
#from eu_sched import Scheduler
#from testcase import Testcase


DATA_DIR = os.path.expanduser('~') + '/.osaca/'


class OSACA(object):
    srcCode = None
    tp_list = False
    # Variables for checking lines
    numSeps = 0
    indentChar = ''
    sem = 0
    CODE_MARKER = r'//STARTLOOP'

    # Variables for creating output
    longestInstr = 30
    machine_readable = False
    # Constants
    ASM_LINE = re.compile(r'\s[0-9a-f]+[:]')
    # Matches every variation of the IACA start marker
    IACA_SM = re.compile(r'\s*movl[ \t]+\$111[ \t]*,[ \t]*%ebx.*\n\s*\.byte[ \t]+100.*'
                         r'((,[ \t]*103.*((,[ \t]*144)|(\n\s*\.byte[ \t]+144)))|(\n\s*\.byte'
                         r'[ \t]+103.*((,[ \t]*144)|(\n\s*\.byte[ \t]+144))))')
    # Matches every variation of the IACA end marker
    IACA_EM = re.compile(r'\s*movl[ \t]+\$222[ \t]*,[ \t]*%ebx.*\n\s*\.byte[ \t]+100.*'
                         r'((,[ \t]*103.*((,[ \t]*144)|(\n\s*\.byte[ \t]+144)))|(\n\s*\.byte'
                         r'[ \t]+103.*((,[ \t]*144)|(\n\s*\.byte[ \t]+144))))')

    VALID_ARCHS = ['SNB', 'IVB', 'HSW', 'BDW', 'SKL', 'ZEN']

    def __init__(self, arch, file_path, output=sys.stdout):
        # Check architecture
        if arch not in self.VALID_ARCHS:
            raise ValueError("Invalid architecture ({!r}), must be one of {}.".format(
                arch, self.VALID_ARCHS))
        self.arch = arch

        self.file_path = file_path
        self.instr_forms = []
        self.file_output = output
        # Check if data files are already in usr dir, otherwise create them
        if not os.path.isdir(os.path.join(DATA_DIR, 'data')):
            print('Copying files in user directory...', file=self.file_output, end='')
            os.makedirs(os.path.join(DATA_DIR, 'data'))
            subprocess.call(['cp', '-r',
                             '/'.join(os.path.realpath(__file__).split('/')[:-1]) + '/data',
                             DATA_DIR])
            print(' Done!', file=self.file_output)

        # Check for database for the chosen architecture
        self.df = self.read_csv()


    # -----------------main functions depending on arguments--------------------
    def include_ibench(self):
        """
        Read ibench output and include it in the architecture specific csv file.
        """
        if not self.check_file():
            print('Invalid file path or file format.', file=sys.stderr)
            sys.exit(1)
        # Create sequence of numbers and their reciprocals for validate the measurements
        cyc_list, reci_list = self.create_sequences()
        #print('Everything seems fine! Let\'s start!', file=self.file_output)
        new_data = []
        added_vals = 0
        for line in self.srcCode:
            if 'Using frequency' in line or len(line) == 0:
                continue
            column = 'LT'
            instr = line.split()[0][:-1]
            if 'TP' in line:
                # We found a command with a throughput value. Get instruction and the number of
                # clock cycles and remove the '-TP' suffix.
                column = 'TP'
                instr = instr[:-3]
            # Otherwise it is a latency value. Nothing to do.
            clk_cyc = float(line.split()[1])
            clk_cyc_tmp = clk_cyc
            clk_cyc = self.validate_val(clk_cyc, instr, True if (column == 'TP') else False,
                                        cyc_list, reci_list)
            txt_output = (clk_cyc_tmp == clk_cyc)
            val = -2
            new = False
            try:
                entry = self.df.loc[lambda df, inst=instr: df.instr == inst, column]
                val = entry.values[0]
                # If val is -1 (= not filled with a valid value) add it immediately
                if val == -1:
                    self.df.set_value(entry.index[0], column, clk_cyc)
                    added_vals += 1
                    continue
            except IndexError:
                # Instruction not in database yet --> add it
                new = True
                # First check if LT or TP value has already been added before
                for i, item in enumerate(new_data):
                    if instr in item:
                        if column == 'TP':
                            new_data[i][1] = clk_cyc
                        elif column == 'LT':
                            new_data[i][2] = clk_cyc
                        new = False
                        break
                if new and column == 'TP':
                    new_data.append([instr, clk_cyc, '-1', (-1,)])
                elif new and column == 'LT':
                    new_data.append([instr, '-1', clk_cyc, (-1,)])
                new = True
                added_vals += 1
            if not new and abs((val / np.float64(clk_cyc)) - 1) > 0.05:
                print('Different measurement for {} ({}): {}(old) vs. '.format(instr, column, val)
                      + '{}(new)\nPlease check for correctness '.format(clk_cyc)
                      + '(no changes were made).', file=self.file_output)
                txt_output = True
            if txt_output:
                print('', file=self.file_output)
        # Now merge the DataFrames and write new csv file
        self.df = self.df.append(pd.DataFrame(new_data, columns=['instr', 'TP', 'LT', 'ports']),
                                 ignore_index=True)
        self.write_csv()
        print('ibench output {}'.format(self.file_path.split('/')[-1]),
              'successfully in data file included.', file=self.file_output)
        print('{} values were added.'.format(added_vals), file=self.file_output)

    def inspect_binary(self):
        """
        Main function of OSACA. Inspect binary file and create analysis.
        """
        # Check args and exit program if something's wrong
        if not self.check_elffile():
            print('Invalid file path or file format. Not an ELF file.', file=sys.stderr)
            sys.exit(1)

<<<<<<< HEAD
        print("Everything seems fine! Let's start checking!", file=self.file_output)
=======
        #print('Everything seems fine! Let\'s start checking!', file=self.file_output)
>>>>>>> 822e1ef3
        for i, line in enumerate(self.srcCode):
            if i == 0:
                self.check_line(line, True)
            else:
                self.check_line(line)
        output = self.create_output(self.tp_list, True, self.machine_readable)
        if(self.machine_readable):
            return output
        else:
            print(output, file=self.file_output)

    def inspect_with_iaca(self):
        """
        Main function of OSACA with IACA markers instead of OSACA marker.
        Inspect binary file and create analysis.
        """
        # Check if input file is a binary or assembly file
        binary_file = True
        if not self.check_elffile():
            binary_file = False
            if not self.check_file(True):
                print('Invalid file path or file format.', file=sys.stderr)
                sys.exit(1)

<<<<<<< HEAD
        print('Everything seems fine! Let\'s start checking!', file=self.file_output)
        if binary_file:
=======
        #print('Everything seems fine! Let\'s start checking!', file=self.file_output)
        if(binary_file):
>>>>>>> 822e1ef3
            self.iaca_bin()
        else:
            self.iaca_asm()
        output = self.create_output(self.tp_list, True, self.machine_readable)
        if(self.machine_readable):
            return output
        else:
            print(output, file=self.file_output)

    # --------------------------------------------------------------------------

    def check_elffile(self):
        """
        Check if the given filepath exists, if the format is the needed elf64
        and store file data in attribute srcCode.

        Returns
        -------
        bool
            True    if file is expected elf64 file
            False   if file does not exist or is not an elf64 file

        """
        if os.path.isfile(self.file_path):
            self.store_src_code_binary()
            try:
                if 'file format elf64' in self.srcCode[1].lower():
                    return True
            except IndexError:
                return False
        return False

    def check_file(self, iaca_flag=False):
        """
        Check if the given filepath exists and store file data in attribute
        srcCode.

        Parameters
        ----------
        iaca_flag : bool
            store file data as a string in attribute srcCode if True,
            store it as a list of strings (lines) if False (default False)

        Returns
        -------
        bool
            True    if file exists
            False   if file does not exist

        """
        if os.path.isfile(self.file_path):
            self.store_src_code(iaca_flag)
            return True
        return False

    def store_src_code_binary(self):
        """
        Load binary file compiled with '-g' in class attribute srcCode and
        separate by line.
        """
        self.srcCode = (subprocess.run(['objdump', '--source', self.file_path],
                                       stdout=subprocess.PIPE,
                                       stderr=subprocess.PIPE).stdout.decode('utf-8').split('\n'))

    def store_src_code(self, iaca_flag=False):
        """
        Load arbitrary file in class attribute srcCode.

        Parameters
        ----------
        iaca_flag : bool
                store file data as a string in attribute srcCode if True,
                store it as a list of strings (lines) if False (default False)
        """
        with open(self.file_path, 'r') as f:
            self.srcCode = f.read()

        if iaca_flag:
            return
        self.srcCode = self.srcCode.split('\n')

    def read_csv(self):
        """
        Read architecture dependent CSV from data directory.

        Returns
        -------
        DataFrame
            CSV as DataFrame object
        """
        # curr_dir = '/'.join(os.path.realpath(__file__).split('/')[:-1])
        return pd.read_csv(DATA_DIR + 'data/' + self.arch.lower() + '_data.csv')

    def write_csv(self):
        """
        Write architecture DataFrame as CSV into data directory.
        """
        # curr_dir = '/'.join(os.path.realpath(__file__).split('/')[:-1])
        csv = self.df.to_csv(index=False)
        with open(DATA_DIR + 'data/' + self.arch.lower() + '_data.csv', 'w') as f:
            f.write(csv)

    def create_sequences(self, end=101):
        """
        Create list of integers from 1 to end and list of their reciprocals.

        Parameters
        ----------
        end : int
            End value for list of integers (default 101)

        Returns
        -------
        [int]
            cyc_list of integers
        [float]
            reci_list of floats
        """
        cyc_list = []
        reci_list = []
        for i in range(1, end):
            cyc_list.append(i)
            reci_list.append(1 / i)
        return cyc_list, reci_list

    def validate_val(self, clk_cyc, instr, is_tp, cyc_list, reci_list):
        """
        Validate given clock cycle clk_cyc and return rounded value in case of
        success.

        A succeeded validation means the clock cycle clk_cyc is only 5% higher or
        lower than an integer value from cyc_list or - if clk_cyc is a throughput
        value - 5% higher or lower than a reciprocal from the reci_list.

        Parameters
        ----------
        clk_cyc : float
            Clock cycle to validate
        instr : str
            Instruction for warning output
        is_tp : bool
            True if a throughput value is to check, False for a latency value
        cyc_list : [int]
            Cycle list for validating
        reci_list : [float]
            Reciprocal cycle list for validating

        Returns
        -------
        float
            Clock cycle, either rounded to an integer or its reciprocal or the
            given clk_cyc parameter
        """
        column = 'LT'
        if is_tp:
            column = 'TP'
        for i in range(0, len(cyc_list)):
            if cyc_list[i] * 1.05 > float(clk_cyc) > cyc_list[i] * 0.95:
                # Value is probably correct, so round it to the estimated value
                return cyc_list[i]
            # Check reciprocal only if it is a throughput value
            elif is_tp and reci_list[i] * 1.05 > float(clk_cyc) > reci_list[i] * 0.95:
                # Value is probably correct, so round it to the estimated value
                return reci_list[i]
        # No value close to an integer or its reciprocal found, we assume the
        # measurement is incorrect
        print('Your measurement for {} ({}) is probably wrong. '.format(instr, column)
              + 'Please inspect your benchmark!', file=self.file_output)
        print('The program will continue with the given value', file=self.file_output)
        return clk_cyc

    def check_line(self, line, first_appearance=False):
        """
        Inspect line of source code and process it if inside the marked snippet.

        Parameter
        ---------
        line : str
            Line of source code
        first_appearance : bool
            Necessary for setting indenting character (default False)
        """
        # Check if marker is in line
        if self.CODE_MARKER in line:
            # First, check if high level code in indented with whitespaces or tabs
            if first_appearance:
                self.indentChar = self.get_indent_chars(line)
            # Now count the number of whitespaces
            self.numSeps = (re.split(self.CODE_MARKER, line)[0]).count(self.indentChar)
            self.sem = 3
        elif self.sem > 0:
            # We're in the marked code snippet
            # Check if the line is ASM code and - if not - check if we're still in the loop
            match = re.search(self.ASM_LINE, line)
            if match:
                # Further analysis of instructions
                # Check if there are comments in line
                if r'//' in line:
                    return
                self.check_instr(''.join(re.split(r'\t', line)[-1:]))
            elif (re.split(r'\S', line)[0]).count(self.indentChar) <= self.numSeps:
                # Not in the loop anymore - or yet. We decrement the semaphore
                self.sem = self.sem - 1

    def get_indent_chars(self, line):
        """
        Check if indentation characters are either tabulators or whitespaces

        Parameters
        ----------
        line : str
            Line with start marker in it

        Returns
        -------
        str
            Indentation character as string
        """
        num_spaces = (re.split(self.CODE_MARKER, line)[0]).count(' ')
        num_tabs = (re.split(self.CODE_MARKER, line)[0]).count('\t')
        if num_spaces != 0 and num_tabs == 0:
            return ' '
        elif num_spaces == 0 and num_tabs != 0:
            return '\t'
        else:
            err_msg = 'Indentation of code is only supported for whitespaces and tabs.'
            raise NotImplementedError(err_msg)

    def iaca_bin(self):
        """
        Extract instruction forms out of binary file using IACA markers.
        """
        self.CODE_MARKER = r'fs addr32 nop'
        part1 = re.compile(r'64\s+fs')
        part2 = re.compile(r'67 90\s+addr32 nop')
        for line in self.srcCode:
            # Check if marker is in line
            if self.CODE_MARKER in line:
                self.sem += 1
            elif re.search(part1, line) or re.search(part2, line):
                self.sem += 0.5
            elif self.sem == 1:
                # We're in the marked code snippet
                # Check if the line is ASM code
                match = re.search(self.ASM_LINE, line)
                if match:
                    # Further analysis of instructions
                    # Check if there are comments in line
                    if r'//' in line:
                        continue
                    # Do the same instruction check as for the OSACA marker line check
                    self.check_instr(''.join(re.split(r'\t', line)[-1:]))
            elif self.sem == 2:
                # Not in the loop anymore. Due to the fact it's the IACA marker we can stop here
                # After removing the last line which belongs to the IACA marker
                del self.instr_forms[-1:]
                # if(is_2_lines):
                # The marker is splitted into two lines, therefore delete another line
                #    del self.instr_forms[-1:]
                return

    def iaca_asm(self):
        """
        Extract instruction forms out of assembly file using IACA markers.
        """
        # Extract the code snippet surround by the IACA markers
        code = self.srcCode
        # Search for the start marker
        match = re.match(self.IACA_SM, code)
        while not match:
            code = code.split('\n', 1)
            if len(code) > 1:
                code = code[1]
            else:
                raise ValueError("No IACA-style markers found in assembly code.")
            match = re.match(self.IACA_SM, code)
        # Search for the end marker
        code = (code.split('144', 1)[1]).split('\n', 1)[1]
        res = ''
        match = re.match(self.IACA_EM, code)
        while not match:
            res += code.split('\n', 1)[0] + '\n'
            code = code.split('\n', 1)[1]
            match = re.match(self.IACA_EM, code)
        # Split the result by line go on like with OSACA markers
        res = res.split('\n')
        for line in res:
            line = line.split('#')[0]
            line = line.lstrip()
            if len(line) == 0 or '//' in line or line.startswith('..'):
                continue
            self.check_instr(line)

    def check_instr(self, instr):
        """
        Inspect instruction for its parameters and add it to the instruction forms
        pool instr_form.

        Parameters
        ----------
        instr : str
            Instruction as string
        """
        # Check for strange clang padding bytes
        while instr.startswith('data32'):
            instr = instr[7:]
        # Separate mnemonic and operands
        mnemonic = instr.split()[0]
        params = ''.join(instr.split()[1:])
        # Check if line is not only a byte
        empty_byte = re.compile(r'[0-9a-f]{2}')
        if re.match(empty_byte, mnemonic) and len(mnemonic) == 2:
            return
        # Check if there's one or more operands and store all in a list
        param_list = self.flatten(self.separate_params(params))
        param_list_types = list(param_list)
        # Check operands and separate them by IMMEDIATE (IMD), REGISTER (REG),
        # MEMORY (MEM) or LABEL(LBL)
        for i in range(len(param_list)):
            op = param_list[i]
            if len(op) <= 0:
                op = Parameter('NONE')
            elif op[0] == '$':
                op = Parameter('IMD')
            elif op[0] == '%' and '(' not in op:
                j = len(op)
                opmask = False
                if '{' in op:
                    j = op.index('{')
                    opmask = True
                op = Register(op[1:j], opmask)
            elif '<' in op or op.startswith('.'):
                op = Parameter('LBL')
            else:
                op = MemAddr(op, )
            param_list[i] = str(op)
            param_list_types[i] = op
        # Add to list
        instr = instr.rstrip()
        if len(instr) > self.longestInstr:
            self.longestInstr = len(instr)
        instr_form = [mnemonic] + list(reversed(param_list_types)) + [instr]
        self.instr_forms.append(instr_form)
        # If flag is set, create testcase for instruction form
        # Do this in reversed param list order, du to the fact it's intel syntax
        # Only create benchmark if no label (LBL) is part of the operands
        if 'LBL' in param_list or '' in param_list:
            return
        tc = Testcase(mnemonic, list(reversed(param_list_types)), '32')
        # Only write a testcase if it not already exists or already in data file
        writeTP, writeLT = tc.is_in_dir()
        inDB = len(self.df.loc[lambda df: df.instr == tc.get_entryname()])
        if inDB == 0:
            tc.write_testcase(not writeTP, not writeLT)

    def separate_params(self, params):
        """
        Delete comments, separates parameters and return them as a list.

        Parameters
        ----------
        params : str
            Splitted line after mnemonic

        Returns
        -------
        [[...[str]]]
            Nested list of strings. The number of nest levels depend on the
            number of parametes given.
        """
        param_list = [params]
        if ',' in params:
            if ')' in params:
                if params.index(')') < len(params) - 1 and params[params.index(')') + 1] == ',':
                    i = params.index(')') + 1
                elif params.index('(') < params.index(','):
                    return param_list
                else:
                    i = params.index(',')
            else:
                i = params.index(',')
            param_list = [params[:i], self.separate_params(params[i + 1:])]
        elif '#' in params:
            i = params.index('#')
            param_list = [params[:i]]
        return param_list

    def flatten(self, l):
        """
        Flatten a nested list of strings.

        Parameters
        ----------
        l : [[...[str]]]
            Nested list of strings

        Returns
        -------
        [str]
            List of strings
        """
        if not l:
            return l
        if isinstance(l[0], list):
            return self.flatten(l[0]) + self.flatten(l[1:])
        return l[:1] + self.flatten(l[1:])

    def create_output(self, tp_list=False, pr_sched=True, machine_readable=False):
        """
        Creates output of analysed file including a time stamp.

        Parameters
        ----------
        tp_list : bool
            Boolean for indicating the need for the throughput list as output
            (default False)
        pr_sched : bool
            Boolean for indicating the need for predicting a scheduling
            (default True)

        Returns
        -------
        str
            OSACA output
        """
        # Check the output alignment depending on the longest instruction
        if self.longestInstr > 70:
            self.longestInstr = 70
        horiz_line = self.create_horiz_sep()
        # Write general information about the benchmark
        output = '--{}\n| Analyzing of file:\t{}| Architecture:\t\t{}\n| Timestamp:\t\t{}\n'.format(
            horiz_line, os.path.abspath(self.file_path), self.arch,
            datetime.now().strftime('%Y-%m-%d %H:%M:%S')
        )
        if tp_list:
            output += self.create_tp_list(horiz_line)
        if pr_sched:
            output += '\n\n'
<<<<<<< HEAD
            schedule = Scheduler(self.arch, self.instr_forms)
            schedule_output, port_binding = schedule.new_schedule()
            binding = schedule.get_port_binding(port_binding)
            output += schedule.get_report_info() + '\n' + binding + '\n\n' + schedule_output
=======
            sched = Scheduler(self.arch, self.instr_forms)
            sched_output, port_binding = sched.new_schedule(machine_readable)
            # if machine_readable, we're already done here
            if(machine_readable):
                return sched_output
            binding = sched.get_port_binding(port_binding)
            output += sched.get_report_info() + '\n' + binding + '\n\n' + sched_output
>>>>>>> 822e1ef3
            block_tp = round(max(port_binding), 2)
            output += 'Total number of estimated throughput: ' + str(block_tp)
        return output

    def create_horiz_sep(self):
        """
        Calculate and return horizontal separator line.

        Returns
        -------
        str
            Horizontal separator line
        """
        return '-' * (self.longestInstr + 8)

    def create_tp_list(self, horiz_line):
        """
        Create list of instruction forms with the proper throughput value.

        Parameter
        ---------
        horiz_line : str
            Calculated horizontal line for nice alignement

        Returns
        -------
        str
            Throughput list output for printing
        """
        warning = False
        ws = ' ' * (len(horiz_line) - 23)

        output = '\n| INSTRUCTION{}CLOCK CYCLES\n| {}\n|\n'.format(ws, horiz_line)
        # Check for the throughput data in CSV
        for elem in self.instr_forms:
            op_ext = []
            for i in range(1, len(elem) - 1):
                if isinstance(elem[i], Register) and elem[i].reg_type == 'GPR':
                    optmp = 'r' + str(elem[i].size)
                elif isinstance(elem[i], MemAddr):
                    optmp = 'mem'
                else:
                    optmp = str(elem[i]).lower()
                op_ext.append(optmp)
            operands = '_'.join(op_ext)
            # Now look up the value in the dataframe
            # Check if there is a stored throughput value in database
            import warnings
            warnings.filterwarnings("ignore", 'This pattern has match groups')
            series = self.df['instr'].str.contains(elem[0] + '-' + operands)
            if True in series.values:
                # It's a match!
                not_found = False
                try:
                    tp = self.df[self.df.instr == elem[0] + '-' + operands].TP.values[0]
                except IndexError:
                    # Something went wrong
                    print('Error while fetching data from data file', file=self.file_output)
                    continue
            # Did not found the exact instruction form.
            # Try to find the instruction form for register operands only
            else:
                op_ext_regs = []
                for operand in op_ext:
                    try:
                        # regTmp = Register(operand)
                        # Create Register only to see if it is one
                        Register(operand)
                        op_ext_regs.append(True)
                    except KeyError:
                        op_ext_regs.append(False)
                if True not in op_ext_regs:
                    # No register in whole instr form. How can I find out what regsize we need?
                    print('Feature not included yet: ', end='', file=self.file_output)
                    print(elem[0] + ' for ' + operands, file=self.file_output)
                    tp = 0
                    warning = True
                    num_whitespaces = self.longestInstr - len(elem[-1])
                    ws = ' ' * num_whitespaces + '|  '
                    n_f = ' ' * (5 - len(str(tp))) + '*'
                    data = '| ' + elem[-1] + ws + str(tp) + n_f + '\n'
                    output += data
                    continue
                if op_ext_regs[0] is False:
                    # Instruction stores result in memory. Check for storing in register instead.
                    if len(op_ext) > 1:
                        if op_ext_regs[1] is True:
                            op_ext[0] = op_ext[1]
                        elif len(op_ext) > 2:
                            if op_ext_regs[2] is True:
                                op_ext[0] = op_ext[2]
                if len(op_ext_regs) == 2 and op_ext_regs[1] is False:
                    # Instruction loads value from memory and has only two operands. Check for
                    # loading from register instead
                    if op_ext_regs[0] is True:
                        op_ext[1] = op_ext[0]
                if len(op_ext_regs) == 3 and op_ext_regs[2] is False:
                    # Instruction loads value from memory and has three operands. Check for loading
                    # from register instead
                    op_ext[2] = op_ext[0]
                operands = '_'.join(op_ext)
                # Check for register equivalent instruction
                series = self.df['instr'].str.contains(elem[0] + '-' + operands)
                if True in series.values:
                    # It's a match!
                    not_found = False
                    try:
                        tp = self.df[self.df.instr == elem[0] + '-' + operands].TP.values[0]
                    except IndexError:
                        # Something went wrong
                        print('Error while fetching data from data file', file=self.file_output)
                        continue
                # Did not found the register instruction form. Set warning and go on with
                # throughput 0
                else:
                    tp = 0
                    not_found = True
                    warning = True
            # Check the alignement again
            num_whitespaces = self.longestInstr - len(elem[-1])
            ws = ' ' * num_whitespaces + '|  '
            n_f = ''
            if not_found:
                n_f = ' ' * (5 - len(str(tp))) + '*'
            data = '| ' + elem[-1] + ws + '{:3.2f}'.format(tp) + n_f + '\n'
            output += data
        # Finally end the list of  throughput values
        output += '| ' + horiz_line + '\n'
        if warning:
            output += ('\n\n* There was no throughput value found  for the specific instruction '
                       'form.\n  Please create a testcase via the create_testcase-method or add a '
                       'value manually.')
        return output


# ------------------------------------------------------------------------------
# Stolen from pip
def __read(*names, **kwargs):
    with io.open(
            os.path.join(os.path.dirname(__file__), *names),
            encoding=kwargs.get("encoding", "utf8")
    ) as fp:
        return fp.read()


# Stolen from pip
def __find_version(*file_paths):
    version_file = __read(*file_paths)
    version_match = re.search(r"^__version__ = ['\"]([^'\"]*)['\"]", version_file, re.M)
    if version_match:
        return version_match.group(1)
    raise RuntimeError('Unable to find version string.')


# ------------Main method--------------
def main():
    # Parse args
    parser = argparse.ArgumentParser(description='Analyzes a marked innermost loop snippet'
                                                 'for a given architecture type and prints out the '
                                                 'estimated average throughput.')
    parser.add_argument('-V', '--version', action='version',
                        version='%(prog)s ' + __find_version('__init__.py'))
    parser.add_argument('--arch', dest='arch', type=str, help='define architecture '
                                                              + '(SNB, IVB, HSW, BDW, SKL, ZEN)')
    parser.add_argument('--tp-list', dest='tp_list', action='store_true',
                        help='print an additional list of all throughput values for the kernel')
    group = parser.add_mutually_exclusive_group(required=False)
    group.add_argument('-i', '--include-ibench', dest='incl', action='store_true',
                       help='includes the given values in form of the output of ibench in the'
                            + 'data file')
    group.add_argument('--iaca', dest='iaca', action='store_true',
                       help='search for IACA markers instead the OSACA marker')
    group.add_argument('-m', '--insert-marker', dest='insert_marker', action='store_true',
                       help='try to find blocks probably corresponding to loops in assembly and'
<<<<<<< HEAD
                            + 'insert IACA marker')
=======
                       + 'insert IACA marker')
    parser.add_argument('-l', '--list-output', dest='machine_readable', action='store_true',
                       help='returns output as machine readable list of lists')
>>>>>>> 822e1ef3
    parser.add_argument('filepath', type=str, help='path to object (Binary, ASM, CSV)')

    # Store args in global variables
    inp = parser.parse_args()
    if inp.arch is None and inp.insert_marker is None:
        raise ValueError('Please specify an architecture.', file=sys.stderr)
    arch = inp.arch.upper()
    filepath = inp.filepath
    incl_ibench = inp.incl
    iaca_flag = inp.iaca
    insert_m = inp.insert_marker

    # Create Osaca object
    osaca = OSACA(arch, filepath)
    if inp.tp_list:
        osaca.tp_list = True
    if(inp.machine_readable):
        osaca.machine_readable = True
        osaca.output = None
    

    if incl_ibench:
        try:
            osaca.include_ibench()
        except UnboundLocalError:
            print('Please specify an architecture.', file=sys.stderr)
    elif iaca_flag:
        try:
            return osaca.inspect_with_iaca()
        except UnboundLocalError:
            print('Please specify an architecture.', file=sys.stderr)
    elif insert_m:
        try:
            from kerncraft import iaca
        except ImportError:
            print("ImportError: Module kerncraft not installed. Use 'pip install --user "
                  "kerncraft' for installation.\nFor more information see "
                  "https://github.com/RRZE-HPC/kerncraft", file=sys.stderr)
            sys.exit(1)
        # Change due to newer kerncraft version (hopefully temporary)
        # iaca.iaca_instrumentation(input_file=filepath, output_file=filepath,
        #                          block_selection='manual', pointer_increment=1)
        with open(filepath, 'r') as f_in, open(filepath[:-2] + '-iaca.s', 'w') as f_out:
            iaca.iaca_instrumentation(input_file=f_in, output_file=f_out,
                                      block_selection='manual', pointer_increment=1)
    else:
        return osaca.inspect_binary()


# ------------Main method--------------
if __name__ == '__main__':
    main()<|MERGE_RESOLUTION|>--- conflicted
+++ resolved
@@ -14,9 +14,6 @@
 from osaca.param import Register, MemAddr, Parameter
 from osaca.eu_sched import Scheduler
 from osaca.testcase import Testcase
-#from param import Register, MemAddr, Parameter
-#from eu_sched import Scheduler
-#from testcase import Testcase
 
 
 DATA_DIR = os.path.expanduser('~') + '/.osaca/'
@@ -151,11 +148,8 @@
             print('Invalid file path or file format. Not an ELF file.', file=sys.stderr)
             sys.exit(1)
 
-<<<<<<< HEAD
-        print("Everything seems fine! Let's start checking!", file=self.file_output)
-=======
         #print('Everything seems fine! Let\'s start checking!', file=self.file_output)
->>>>>>> 822e1ef3
+
         for i, line in enumerate(self.srcCode):
             if i == 0:
                 self.check_line(line, True)
@@ -180,13 +174,8 @@
                 print('Invalid file path or file format.', file=sys.stderr)
                 sys.exit(1)
 
-<<<<<<< HEAD
-        print('Everything seems fine! Let\'s start checking!', file=self.file_output)
-        if binary_file:
-=======
         #print('Everything seems fine! Let\'s start checking!', file=self.file_output)
         if(binary_file):
->>>>>>> 822e1ef3
             self.iaca_bin()
         else:
             self.iaca_asm()
@@ -625,12 +614,6 @@
             output += self.create_tp_list(horiz_line)
         if pr_sched:
             output += '\n\n'
-<<<<<<< HEAD
-            schedule = Scheduler(self.arch, self.instr_forms)
-            schedule_output, port_binding = schedule.new_schedule()
-            binding = schedule.get_port_binding(port_binding)
-            output += schedule.get_report_info() + '\n' + binding + '\n\n' + schedule_output
-=======
             sched = Scheduler(self.arch, self.instr_forms)
             sched_output, port_binding = sched.new_schedule(machine_readable)
             # if machine_readable, we're already done here
@@ -638,7 +621,6 @@
                 return sched_output
             binding = sched.get_port_binding(port_binding)
             output += sched.get_report_info() + '\n' + binding + '\n\n' + sched_output
->>>>>>> 822e1ef3
             block_tp = round(max(port_binding), 2)
             output += 'Total number of estimated throughput: ' + str(block_tp)
         return output
@@ -801,25 +783,21 @@
                                                  'estimated average throughput.')
     parser.add_argument('-V', '--version', action='version',
                         version='%(prog)s ' + __find_version('__init__.py'))
-    parser.add_argument('--arch', dest='arch', type=str, help='define architecture '
-                                                              + '(SNB, IVB, HSW, BDW, SKL, ZEN)')
+    parser.add_argument('--arch', dest='arch', type=str,
+                        help='define architecture (SNB, IVB, HSW, BDW, SKL, ZEN)')
     parser.add_argument('--tp-list', dest='tp_list', action='store_true',
                         help='print an additional list of all throughput values for the kernel')
     group = parser.add_mutually_exclusive_group(required=False)
     group.add_argument('-i', '--include-ibench', dest='incl', action='store_true',
                        help='includes the given values in form of the output of ibench in the'
-                            + 'data file')
+                            'data file')
     group.add_argument('--iaca', dest='iaca', action='store_true',
                        help='search for IACA markers instead the OSACA marker')
     group.add_argument('-m', '--insert-marker', dest='insert_marker', action='store_true',
                        help='try to find blocks probably corresponding to loops in assembly and'
-<<<<<<< HEAD
-                            + 'insert IACA marker')
-=======
-                       + 'insert IACA marker')
+                            'insert IACA marker')
     parser.add_argument('-l', '--list-output', dest='machine_readable', action='store_true',
                        help='returns output as machine readable list of lists')
->>>>>>> 822e1ef3
     parser.add_argument('filepath', type=str, help='path to object (Binary, ASM, CSV)')
 
     # Store args in global variables
